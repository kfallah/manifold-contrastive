--- conflicted
+++ resolved
@@ -6,6 +6,7 @@
 from sklearn.manifold import TSNE
 
 import wandb
+
 
 def embed_v4_data(data, backbone, device, batch_size=1000):
     embeddings = []
@@ -20,7 +21,6 @@
         embeddings = torch.cat(embeddings)
     return embeddings
 
-<<<<<<< HEAD
 
 def tsne_plot(train_data, train_label, ex_per_class=800):
     data = []
@@ -40,8 +40,6 @@
     return fig
 
 
-=======
->>>>>>> 7d98485f
 def evaluate_linear_classifier(
     train_data,
     train_label,
@@ -81,7 +79,6 @@
 
     fscore = sklearn.metrics.f1_score(test_label, pred, average="macro")
 
-<<<<<<< HEAD
     return acc, fscore
 
 
@@ -89,17 +86,6 @@
     # Return accuracy
     pass
 
-=======
-    if wandb.run is not None:
-        wandb.log(
-            {
-                f"linear_eval_accuracy": acc,
-                f"linear_eval_fscore": fscore,
-            }
-        )
-
-    return acc, fscore
->>>>>>> 7d98485f
 
 def evaluate_logistic_regression(backbone, train_dataset, test_dataset, args):
     """
@@ -147,6 +133,7 @@
                 f"{train_dataset.dataset_name}_logistic_regression_fscore": fscore,
             }
         )
+
 
 def evaluate_IT_explained_variance(backbone, neuroid_train_dataset, neuroid_eval_dataset, args):
     """
@@ -190,19 +177,15 @@
         r2 = linear_regression_model.score(test_embeddings, neuroid_eval_dataset[:, neuron_site_index])
         r2_values.append(r2)
     # Log the R^2 values to wandb
-    wandb.log({
-        "median_IT_explained_variance": np.median(r2_values)
-    })
+    wandb.log({"median_IT_explained_variance": np.median(r2_values)})
+
 
 def _regress_posechange_onto_diffvecs(train_diffs, train_posechange, test_diffs, test_posechange):
     """
-        Regress the posechange onto the difference vectors
+    Regress the posechange onto the difference vectors
     """
     # Fit a linear regression model to the data
-    linear_regression_model = sklearn.linear_model.LinearRegression().fit(
-        train_diffs,
-        train_posechange
-    )
+    linear_regression_model = sklearn.linear_model.LinearRegression().fit(train_diffs, train_posechange)
     # R^2 = 1 - u/v
     # u = sum_i (y_i - ypred_i)^2
     # v = sum_i (y_i - ymean)^2
@@ -214,8 +197,8 @@
 
     return r2
 
+
 def evaluate_pose_regression(backbone, train_data, test_data, train_meta, test_meta, args, encoder=None):
-
     # ====== baseline tests ======
     # raw pixel regression
     # regression from V4
