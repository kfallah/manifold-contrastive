import warnings

import brainscore
import numpy as np
import torch
from sklearn.model_selection import train_test_split
from torch.utils.data import Dataset
from tqdm import tqdm
import torchvision.transforms as transforms
from PIL import Image

warnings.filterwarnings("ignore", category=DeprecationWarning)

def generate_brainscore_train_test_split(random_seed=42, split_percentage=0.8):
    # Set numpy seed
    np.random.seed(random_seed)
    torch.manual_seed(random_seed)
    # Generates a consistent train test split of the brainscore dataset
    # along the presentation dimension
    neural_data = brainscore.get_assembly(name="dicarlo.MajajHong2015.public")
    neural_data = neural_data.squeeze("time_bin")
    neural_data = neural_data.transpose("presentation", "neuroid")
    # Randomly select 80% of the presentations to be the train set
    train_indices = np.random.choice(
        np.arange(len(neural_data)), size=int(len(neural_data) * split_percentage), replace=False
    )
    # Subtract train_indices to get test indices
    test_indices = np.setdiff1d(np.arange(len(neural_data)), train_indices)
    # Set the data
    train_data = neural_data[train_indices]
    test_data = neural_data[test_indices]

    return train_data, test_data

<<<<<<< HEAD
pose_dims = ['s', 'ty', 'tz', 'rxy', 'rxz', 'ryz']
=======
def get_pixel_dataset(
    flatten_images=True, 
    random_seed=0,
    output_resolution=32
):
    """
        Returns images and labelsfrom the dicarlo dataset
        corresponding to the splits outputted by 
        generate_brainscore_train_test_split
    """
    neuroid_train_data, neuroid_test_data = generate_brainscore_train_test_split(random_seed=random_seed)
    # Get the train and test data
    # NOTE: Always average over trials because there is just one image per stimulus (image is the stimulus)
    train_stimulus_set = neuroid_train_data.attrs['stimulus_set']
    train_data = neuroid_train_data.multi_groupby(["category_name", "object_name", "stimulus_id"]).mean(
        dim="presentation"
    )
    test_stimulus_set = neuroid_test_data.attrs['stimulus_set']
    test_data = neuroid_test_data.multi_groupby(["category_name", "object_name", "stimulus_id"]).mean(
        dim="presentation"
    )
    # Get the images
    # Helper function for transforming stimulus
    def transform_stimulus(stimulus_path):
        img = Image.open(stimulus_path)
        img = transforms.Resize((output_resolution, output_resolution))(img)
        img = transforms.ToTensor()(img)
        if flatten_images:
            img = img.flatten()
        return img
    # NOTE this may be very slow and we may want to then cache it. 
    # Load the train images
    train_stimulus_ids = train_data.stimulus_id.to_numpy()
    pixel_train = torch.stack([
        transform_stimulus(train_stimulus_set.get_stimulus(stimulus_id))
        for stimulus_id in train_stimulus_ids
    ])
    # Load test images
    test_stimulus_ids = test_data.stimulus_id.to_numpy()
    pixel_test = torch.stack([
        transform_stimulus(test_stimulus_set.get_stimulus(stimulus_id))
        for stimulus_id in test_stimulus_ids
    ])
    # Get the category labels 
    train_category = train_data.category_name.to_numpy()
    _, label_train = np.unique(train_category, return_inverse=True)

    test_category = test_data.category_name.to_numpy()
    _, label_test = np.unique(test_category, return_inverse=True)

    label_train = torch.tensor(label_train).long()
    label_test = torch.tensor(label_test).long()
    # Load object ids
    train_object = train_data.object_name.to_numpy()
    _, object_id_train = np.unique(train_object, return_inverse=True)
    object_id_train = torch.tensor(object_id_train).long()

    test_object = test_data.object_name.to_numpy()
    _, object_id_test = np.unique(test_object, return_inverse=True)
    object_id_test = torch.tensor(object_id_test).long()

    return (pixel_train, label_train, object_id_train), (pixel_test, label_test, object_id_test)
>>>>>>> 34d53df9

def get_dataset(average_trials=False, random_seed=0):
    neuroid_train_data, neuroid_test_data = generate_brainscore_train_test_split(random_seed=random_seed)
    if average_trials:
        train_data = neuroid_train_data.multi_groupby(["category_name", "object_name", "stimulus_id"]).mean(
            dim="presentation"
        )
        test_data = neuroid_test_data.multi_groupby(["category_name", "object_name", "stimulus_id"]).mean(
            dim="presentation"
        )
    else:
        train_data, test_data = neuroid_train_data, neuroid_test_data

    v4_train = train_data.sel(region="V4").to_numpy()
    it_train = train_data.sel(region="IT").to_numpy()
    train_category = train_data.category_name.to_numpy()
    _, label_train = np.unique(train_category, return_inverse=True)
    train_object = train_data.object_name.to_numpy()
    _, objectid_train = np.unique(train_object, return_inverse=True)
    pose_train = np.column_stack([train_data[d].values for d in pose_dims])

    v4_test = test_data.sel(region="V4").to_numpy()
    it_test = test_data.sel(region="IT").to_numpy()
    test_category = test_data.category_name.to_numpy()
    _, label_test = np.unique(test_category, return_inverse=True)
    test_object = test_data.object_name.to_numpy()
    _, objectid_test = np.unique(test_object, return_inverse=True)
    pose_test = np.column_stack([test_data[d].values for d in pose_dims])

    v4_train = torch.tensor(v4_train).float()
    v4_test = torch.tensor(v4_test).float()
    label_train = torch.tensor(label_train).long()
    objectid_train = torch.tensor(objectid_train).long()
    pose_train = torch.tensor(pose_train).float()
    it_train = torch.tensor(it_train).float()
    it_test = torch.tensor(it_test).float()
    label_test = torch.tensor(label_test).long()
    objectid_test = torch.tensor(objectid_test).long()
    pose_test = torch.tensor(pose_test).float()

    return (
        (v4_train, it_train, label_train, objectid_train, pose_train),
        (v4_test, it_test, label_test, objectid_test, pose_test)
    )


if __name__ == "__main__":
    get_dataset()<|MERGE_RESOLUTION|>--- conflicted
+++ resolved
@@ -32,9 +32,6 @@
 
     return train_data, test_data
 
-<<<<<<< HEAD
-pose_dims = ['s', 'ty', 'tz', 'rxy', 'rxz', 'ryz']
-=======
 def get_pixel_dataset(
     flatten_images=True, 
     random_seed=0,
@@ -97,7 +94,8 @@
     object_id_test = torch.tensor(object_id_test).long()
 
     return (pixel_train, label_train, object_id_train), (pixel_test, label_test, object_id_test)
->>>>>>> 34d53df9
+
+pose_dims = ['s', 'ty', 'tz', 'rxy', 'rxz', 'ryz']
 
 def get_dataset(average_trials=False, random_seed=0):
     neuroid_train_data, neuroid_test_data = generate_brainscore_train_test_split(random_seed=random_seed)
