defaults:
  - simclr_cifar10
  - _self_

exp_name: cotrain_vi_100s

dataloader_cfg:
  ssl_aug_cfg:
    enable_weak_z0_aug: true
  dataset_cfg:
    enable_nn_pair: false
    nn_pair_path: '../../results/pretrained/cifar10_cifar_nn.pt'

model_cfg:
  header_cfg:
    enable_projection_header: false
    enable_transop_augmentation: true
    enable_transop_header: true
    transop_header_cfg:
      batch_size: 32
      start_iter: 0
      fine_tune_iter: 0
      dictionary_size: 64
      lambda_prior: 0.01
      transop_weight_decay: 1.0e-3
      transop_lr: 0.001
      enable_dict_per_block: true
      block_dim: 64
      enable_variational_inference: true
      vi_cfg:
        enable_max_sampling: false
        max_sample_start_iter: 0
        samples_per_iter: 20
        total_num_samples: 10
        max_sample_l1_penalty: 0.0
        feature_dim: 512
<<<<<<< HEAD
        scale_prior: 0.05
=======
        scale_prior: 0.01
>>>>>>> f83ade24
        shift_prior: 0.05
        variational_encoder_lr: 0.0001
        variational_encoder_weight_decay: 1.0e-5
        enable_prior_warmup: true
        enable_learned_prior: true
        enable_prior_shift: true
  loss_cfg:
<<<<<<< HEAD
    sample_ratio_loss: true
    ntxent_loss_active: false
    ntxent_loss_weight: 0.1
=======
    ntxent_loss_active: true
    ntxent_loss_weight: 1.0
>>>>>>> f83ade24
    kl_loss_active: true
    kl_loss_weight: 1.0e-5
    kl_detach_shift: false
    kl_weight_warmup: Exponential
<<<<<<< HEAD
    enable_shift_l2: false
    enable_prior_shift_l2: false
    shift_l2_weight: 1.0e-4
=======
    enable_shift_l2: true
    shift_l2_weight: 1.0e-3
>>>>>>> f83ade24
    transop_loss_active: true
    transop_loss_weight: 1.0
    transop_loss_fn: mse

trainer_cfg:
  optimizer_cfg:
    initial_lr: 0.003
    weight_decay: 1e-5
  metric_logger_cfg:
    enable_transop_logging: true
  use_amp: false
  enable_transop_grad_clip: true
  enable_coeffenc_grad_clip: true
  enable_nn_queue: false<|MERGE_RESOLUTION|>--- conflicted
+++ resolved
@@ -34,11 +34,7 @@
         total_num_samples: 10
         max_sample_l1_penalty: 0.0
         feature_dim: 512
-<<<<<<< HEAD
-        scale_prior: 0.05
-=======
         scale_prior: 0.01
->>>>>>> f83ade24
         shift_prior: 0.05
         variational_encoder_lr: 0.0001
         variational_encoder_weight_decay: 1.0e-5
@@ -46,26 +42,14 @@
         enable_learned_prior: true
         enable_prior_shift: true
   loss_cfg:
-<<<<<<< HEAD
-    sample_ratio_loss: true
-    ntxent_loss_active: false
-    ntxent_loss_weight: 0.1
-=======
     ntxent_loss_active: true
     ntxent_loss_weight: 1.0
->>>>>>> f83ade24
     kl_loss_active: true
     kl_loss_weight: 1.0e-5
     kl_detach_shift: false
     kl_weight_warmup: Exponential
-<<<<<<< HEAD
-    enable_shift_l2: false
-    enable_prior_shift_l2: false
-    shift_l2_weight: 1.0e-4
-=======
     enable_shift_l2: true
     shift_l2_weight: 1.0e-3
->>>>>>> f83ade24
     transop_loss_active: true
     transop_loss_weight: 1.0
     transop_loss_fn: mse
