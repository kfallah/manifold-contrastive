import torchvision.transforms as T

from dataloader.config import SSLAugmentationConfig


def get_base_augmentation(cfg: SSLAugmentationConfig):
    return T.Compose([T.ToTensor(), T.Normalize(cfg.normalize_mean, cfg.normalize_std)])

<<<<<<< HEAD

def get_weak_augmentation(cfg: SSLAugmentationConfig, img_size: int):
=======
def get_weak_augmentation(cfg: SSLAugmentationConfig, img_size: int):
    """Return a torchvision transform that gives two views of an image.

    Args:
        config (SSLAugmentationConfig): Augmentation config.
        image_size (int): Image size in pixels.

    Returns:
        torchvision.transform: Transform that gives two views of the image.
    """
    return T.Compose(
        [
            T.RandomResizedCrop(
                img_size,
                scale=(0.5, 1.0),
                ratio=(0.75, (4 / 3)),
                interpolation=3,
            ),
            get_base_augmentation(cfg),
        ]
    )

def get_ssl_augmentation(cfg: SSLAugmentationConfig, img_size: int):
>>>>>>> 41189751
    """Return a torchvision transform that gives two views of an image.

    Args:
        config (SSLAugmentationConfig): Augmentation config.
        image_size (int): Image size in pixels.

    Returns:
        torchvision.transform: Transform that gives two views of the image.
    """
    return T.Compose(
        [
            T.RandomResizedCrop(
                img_size,
                scale=(0.5, 1.0),
                ratio=(1.0, 1.0),
                interpolation=3,
            ),
            T.RandomHorizontalFlip(p=0.5),
            get_base_augmentation(cfg),
        ]
    )


def get_ssl_augmentation(cfg: SSLAugmentationConfig, img_size: int):
    """Return a torchvision transform that gives two views of an image.

    Args:
        config (SSLAugmentationConfig): Augmentation config.
        image_size (int): Image size in pixels.

    Returns:
        torchvision.transform: Transform that gives two views of the image.
    """
    return T.Compose(
        [
            T.RandomApply([T.ColorJitter(cfg.cj_bright, cfg.cj_contrast, cfg.cj_sat, cfg.cj_hue)], p=cfg.cj_prob),
            T.RandomGrayscale(p=cfg.gray_scale),
            T.RandomResizedCrop(
                img_size,
                scale=(cfg.min_scale, 1.0),
                ratio=(0.75, (4 / 3)),
                interpolation=3,
            ),
            T.RandomHorizontalFlip(p=cfg.horiz_flip),
            get_base_augmentation(cfg),
        ]
    )


class MultiSample:
    """generates n samples with augmentation"""

    def __init__(self, transform):
        self.transform = transform

    def __call__(self, x):
        return tuple(t(x) for t in self.transform)<|MERGE_RESOLUTION|>--- conflicted
+++ resolved
@@ -6,10 +6,31 @@
 def get_base_augmentation(cfg: SSLAugmentationConfig):
     return T.Compose([T.ToTensor(), T.Normalize(cfg.normalize_mean, cfg.normalize_std)])
 
-<<<<<<< HEAD
 
 def get_weak_augmentation(cfg: SSLAugmentationConfig, img_size: int):
-=======
+    """Return a torchvision transform that gives two views of an image.
+
+    Args:
+        config (SSLAugmentationConfig): Augmentation config.
+        image_size (int): Image size in pixels.
+
+    Returns:
+        torchvision.transform: Transform that gives two views of the image.
+    """
+    return T.Compose(
+        [
+            T.RandomResizedCrop(
+                img_size,
+                scale=(0.5, 1.0),
+                ratio=(1.0, 1.0),
+                interpolation=3,
+            ),
+            T.RandomHorizontalFlip(p=0.5),
+            get_base_augmentation(cfg),
+        ]
+    )
+
+
 def get_weak_augmentation(cfg: SSLAugmentationConfig, img_size: int):
     """Return a torchvision transform that gives two views of an image.
 
@@ -28,30 +49,6 @@
                 ratio=(0.75, (4 / 3)),
                 interpolation=3,
             ),
-            get_base_augmentation(cfg),
-        ]
-    )
-
-def get_ssl_augmentation(cfg: SSLAugmentationConfig, img_size: int):
->>>>>>> 41189751
-    """Return a torchvision transform that gives two views of an image.
-
-    Args:
-        config (SSLAugmentationConfig): Augmentation config.
-        image_size (int): Image size in pixels.
-
-    Returns:
-        torchvision.transform: Transform that gives two views of the image.
-    """
-    return T.Compose(
-        [
-            T.RandomResizedCrop(
-                img_size,
-                scale=(0.5, 1.0),
-                ratio=(1.0, 1.0),
-                interpolation=3,
-            ),
-            T.RandomHorizontalFlip(p=0.5),
             get_base_augmentation(cfg),
         ]
     )
