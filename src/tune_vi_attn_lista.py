--- conflicted
+++ resolved
@@ -10,10 +10,10 @@
 import torch
 import torch.distributions as distr
 import torch.nn as nn
-import wandb
 from hydra.core.config_store import ConfigStore
 from omegaconf import OmegaConf
 
+import wandb
 from dataloader.contrastive_dataloader import get_dataloader
 from model.manifold.l1_inference import infer_coefficients
 from model.manifold.transop import TransOp_expm
@@ -55,11 +55,7 @@
     opt_type: str = "SGD"
     batch_size: int = 128
     kl_weight: float = 1.0e-5
-<<<<<<< HEAD
-    weight_decay: float = 1.0e-5
-=======
     weight_decay: float = 1.0e-6
->>>>>>> 7513bd76
     grad_acc_iter: int = 1
 
     enable_c_l2: bool = False
@@ -252,25 +248,16 @@
                 r = x1 - (T @ x0.unsqueeze(-1)).squeeze(-1)
                 r_list.append((r**2).mean().item())
                 c_update = self.attn1(r, psi)
-<<<<<<< HEAD
                 # c_final = self.soft_threshold(c_final + c_update, 0.1)
-
-                # Straight through estimator
-                c_final = c + c_update
-                c_refine = self.soft_threshold(c_final.detach(), 0.2)
-=======
-                #c_final = self.soft_threshold(c_final + c_update, 0.1)
 
                 # Straight through estimator
                 c_final = c + c_update
                 c_refine = self.soft_threshold(c_final.detach(), 0.1)
->>>>>>> 7513bd76
                 c_final = c_final + c_refine - c_final.detach()
 
         if self.cfg.use_fista:
             x0_flat, x1_flat = x0.reshape(-1, x0.shape[-1]), x1.reshape(-1, x1.shape[-1])
             _, c_fista = infer_coefficients(
-<<<<<<< HEAD
                 x0_flat.float().detach(),
                 x1_flat.float().detach(),
                 psi.float(),
@@ -284,20 +271,6 @@
             )
             c_final = c_fista.reshape(c.shape).detach()
             # c_final = c + (c_fista.reshape(c.shape) - c).detach()
-=======
-                            x0_flat.float().detach(),
-                            x1_flat.float().detach(),
-                            psi.float(),
-                            0.05,
-                            max_iter=self.cfg.num_fista_iter,
-                            num_trials=1,
-                            lr=5e-2,
-                            decay=0.99,
-                            device=x0_flat.device,
-                            c_init=c.clone().detach().reshape(1, -1, self.dict_size),
-                        )
-            c_final = c_fista.reshape(c.shape).detach()
->>>>>>> 7513bd76
 
         return c_final, kl, (log_scale, shift)
 
@@ -493,7 +466,6 @@
 
                 if exp_cfg.transop_cfg.train_transop:
                     log_transop(psi.detach().cpu(), curr_iter)
-<<<<<<< HEAD
             if curr_iter % 5000 == 0:
                 torch.save(
                     {
@@ -506,19 +478,6 @@
                     },
                     os.getcwd() + f"/model_state{curr_iter}.pt",
                 )
-=======
-        torch.save(
-            {
-                "encoder": encoder.state_dict(),
-                "psi": psi,
-                "optimizer": opt.state_dict(),
-                "scheduler": scheduler.state_dict(),
-                "curr_iter": curr_iter,
-                "curr_epoch": i,
-            },
-            os.getcwd() + "/model_state.pt",
-        )
->>>>>>> 7513bd76
 
 
 def register_configs() -> None:
