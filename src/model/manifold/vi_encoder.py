from typing import Dict, Tuple

import torch
import torch.nn as nn
import torch.nn.functional as F
from torch.cuda.amp import autocast

from model.contrastive.config import VariationalEncoderConfig
from model.manifold.l1_inference import infer_coefficients
from model.manifold.reparameterize import draw_noise_samples, reparameterize
from model.type import DistributionData


class SparseCodeAttn(nn.Module):
    def __init__(self, vi_cfg: VariationalEncoderConfig, input_size: int, dict_size: int):
        super(SparseCodeAttn, self).__init__()
        self.vi_cfg = vi_cfg
        self.dict_size = dict_size
        feat_dim = vi_cfg.feature_dim

        self.psi_extract = nn.Sequential(
            nn.Linear(input_size**2, feat_dim * 4),
            nn.LeakyReLU(),
            nn.Linear(feat_dim * 4, feat_dim),
        )

        self.attn = nn.MultiheadAttention(feat_dim, num_heads=8, dropout=0.1, batch_first=True)
        self.pre_norm = nn.LayerNorm(feat_dim)
        self.mlp = nn.Sequential(
            nn.Linear(feat_dim, feat_dim * 4),
            nn.LeakyReLU(),
            nn.Linear(feat_dim * 4, feat_dim),
        )
        self.post_norm = nn.LayerNorm(feat_dim)

    def forward(self, z, psi):
        # extract features for operators
        psi_feat = self.psi_extract(psi.reshape(self.dict_size, -1))
        psi_feat = psi_feat.unsqueeze(0).repeat(len(z), 1, 1)
        # Run through attention layer
        z_attn, _ = self.attn(z, psi_feat, psi_feat)
        z = self.pre_norm(z + z_attn)
        z_mlp = self.mlp(z)
        z = self.post_norm(z + z_mlp)
        return z


class CoefficientEncoder(nn.Module):
    def __init__(
        self,
        vi_cfg: VariationalEncoderConfig,
        input_size: int,
        dictionary_size: int,
        lambda_prior: float,
    ):
        super(CoefficientEncoder, self).__init__()

        self.vi_cfg = vi_cfg
        feat_dim = self.vi_cfg.feature_dim
        self.dictionary_size = dictionary_size
        self.lambda_prior = lambda_prior

        if self.vi_cfg.enable_thresh_warmup:
            self.thresh_warmup = 0.0
        else:
            self.thresh_warmup = 1.0

        self.initialize_encoder_params(input_size, feat_dim, dictionary_size)
        self.initialize_prior_params(input_size, feat_dim, dictionary_size)

    def initialize_encoder_params(self, input_size, feat_dim, dict_size):
        # If FISTA is the encoder, do not initialize any model weights
        if self.vi_cfg.enable_fista_enc:
            return

        if self.vi_cfg.encode_point_pair:
            enc_input = input_size * 2
        else:
            enc_input = input_size

        self.enc_feat_extract = nn.Sequential(
            nn.Linear(enc_input, 4 * feat_dim),
            nn.LeakyReLU(),
            nn.Linear(4 * feat_dim, 4 * feat_dim),
            nn.LeakyReLU(),
            nn.Linear(4 * feat_dim, feat_dim),
        )
        self.enc_scale = nn.Linear(feat_dim, dict_size)
        self.enc_shift = nn.Linear(feat_dim, dict_size)

        self.attn = None
        if self.vi_cfg.enable_enc_attn:
            self.attn = SparseCodeAttn(self.vi_cfg, input_size, dict_size)

    def initialize_prior_params(self, input_size, feat_dim, dict_size):
        self.prior_params = {}
        self.prior_params["logscale"] = torch.log(torch.tensor(self.vi_cfg.scale_prior))
        self.prior_params["shift"] = torch.tensor(self.vi_cfg.shift_prior)

        if self.vi_cfg.enable_learned_prior:
            input_dim = 2 * input_size if self.vi_cfg.enable_det_prior else input_size
            final_dim = dict_size if self.vi_cfg.enable_det_prior else feat_dim
            self.prior_feat_extract = nn.Sequential(
                nn.Linear(input_dim, 4 * feat_dim),
                nn.LeakyReLU(),
                nn.Linear(4 * feat_dim, 2 * feat_dim),
                nn.LeakyReLU(),
                nn.Linear(2 * feat_dim, final_dim),
            )
            if not self.vi_cfg.enable_det_prior:
                self.prior_scale = nn.Linear(feat_dim, dict_size)
                if self.vi_cfg.enable_prior_shift:
                    self.prior_shift = nn.Linear(feat_dim, dict_size)

    def fista_encoder(self, x0, x1, psi, prior_params, curr_iter):
        if self.vi_cfg.enable_max_sampling and curr_iter > self.vi_cfg.max_sample_start_iter:
            noise = self.max_elbo_sample(prior_params, psi.detach(), x0, x1)
        else:
            noise = draw_noise_samples(self.vi_cfg.distribution, prior_params["shift"].shape, x0.device)
        c = reparameterize(self.vi_cfg.distribution, prior_params, noise, self.thresh_warmup * self.lambda_prior)

        x0_flat, x1_flat = x0.reshape(-1, x0.shape[-1]), x1.reshape(-1, x1.shape[-1])
        with autocast(enabled=False):
            _, c_refine = infer_coefficients(
                x0_flat.float().detach(),
                x1_flat.float().detach(),
                psi.float().detach(),
                self.vi_cfg.fista_lambda,
                max_iter=self.vi_cfg.fista_num_iters,
                num_trials=1,
                lr=1e-2,
                decay=0.99,
                device=x0.device,
                c_init=c.clone().detach().reshape(1, -1, self.dictionary_size),
                c_scale=self.vi_cfg.fista_var_reg_scale if self.vi_cfg.enable_fista_var_reg else None,
                c_scale_weight=self.vi_cfg.fista_var_reg_weight,
            )

        # Sometimes FISTA can result in NaN values in inference, handle them here.
        c = c_refine.detach().clamp(min=-2.0, max=2.0).nan_to_num(nan=0.01).reshape(c.shape)
        return {"shift": c, "logscale": torch.ones_like(c) * self.prior_params["logscale"]}

    # Return encoder, prior, and hyperprior params. In case where the prior is fixed and not learned,
    # the hyperprior is equal to the pror.
    def get_distribution_params(
        self, x0, x1, psi, curr_iter
    ) -> Tuple[Dict[str, torch.Tensor], Dict[str, torch.Tensor], Dict[str, torch.Tensor]]:
        prior_params = {}
        hyperprior_params = {}
        hyperprior_params["logscale"] = (
            torch.ones((*x0.shape[:2], self.dictionary_size), device=x0.device) * self.prior_params["logscale"]
        )
        hyperprior_params["shift"] = (
            torch.ones((*x0.shape[:2], self.dictionary_size), device=x0.device) * self.prior_params["shift"]
        )
        if self.vi_cfg.enable_learned_prior:
            if self.vi_cfg.enable_det_prior:
                c_det = self.prior_feat_extract(torch.cat((x0.detach(), x1.detach()), dim=-1))
                prior_params["shift"] = c_det.clamp(min=-5.0, max=5.0)
                prior_params["logscale"] = hyperprior_params["logscale"]
            else:
                z_prior = self.prior_feat_extract(x0)
                prior_params["logscale"] = self.prior_scale(z_prior).clamp(max=2)
                prior_params["logscale"] += torch.log(
                    torch.ones_like(prior_params["logscale"]) * self.vi_cfg.scale_prior
                )
                if self.vi_cfg.enable_prior_shift:
                    prior_params["shift"] = self.prior_shift(z_prior).clamp(min=-5.0, max=5.0)
        else:
            prior_params = hyperprior_params.copy()

        if self.vi_cfg.enable_fista_enc:
            encoder_params = self.fista_encoder(x0, x1, psi, prior_params, curr_iter)
        else:
            encoder_params = {}
            if self.vi_cfg.encode_point_pair:
                enc_input = torch.cat((x0, x1), dim=-1)
            else:
                enc_input = x0

            z_enc = self.enc_feat_extract(enc_input)
            if self.vi_cfg.enable_enc_attn:
                z_enc = self.attn(z_enc, psi)
            encoder_params["logscale"] = self.enc_scale(z_enc).clamp(min=-100, max=2)
            encoder_params["logscale"] += torch.log(
                torch.ones_like(encoder_params["logscale"]) * self.vi_cfg.scale_prior
            )
            encoder_params["shift"] = self.enc_shift(z_enc).clamp(min=-5.0, max=5.0)
            encoder_params["shift"] += torch.ones_like(encoder_params["shift"]) * self.vi_cfg.shift_prior

        return encoder_params, prior_params, hyperprior_params

    def max_elbo_sample(self, encoder_params, psi, x0, x1) -> torch.Tensor:
        logscale, shift = encoder_params["logscale"], encoder_params["shift"]
        with torch.no_grad():
            noise_list = []
            loss_list = []
            l1_list = []
            logscale_expanded = logscale.unsqueeze(0).repeat(self.vi_cfg.samples_per_iter, 1, 1, 1)
            for _ in range(self.vi_cfg.total_num_samples // self.vi_cfg.samples_per_iter):
                noise = draw_noise_samples(self.vi_cfg.distribution, logscale_expanded.shape, logscale_expanded.device)
                c = reparameterize(
                    self.vi_cfg.distribution, encoder_params, noise, self.thresh_warmup * self.lambda_prior
                )
                T = torch.matrix_exp(torch.einsum("sblm,mpk->sblpk", c, psi))
                x1_hat = (T @ x0.unsqueeze(0).unsqueeze(-1)).squeeze(-1)
                transop_loss = torch.nn.functional.mse_loss(
                    x1_hat, x1.unsqueeze(0).repeat(self.vi_cfg.samples_per_iter, 1, 1, 1), reduction="none"
                ).mean(dim=-1)

                noise_list.append(noise)
                loss_list.append(transop_loss)
                l1_list.append(c.abs().sum(dim=-1))

            noise_list = torch.cat(noise_list, dim=0)
            loss_list = torch.cat(loss_list, dim=0)
            l1_list = torch.cat(l1_list, dim=0)
            max_elbo = torch.argmin(loss_list + self.vi_cfg.max_sample_l1_penalty * l1_list, dim=0).detach()
            # Pick out best noise sample for each batch entry for reparameterization
            max_elbo = max_elbo.reshape(-1)
            n_samples, n_batch, n_seq, n_feat = noise_list.shape
            noise_list = noise_list.reshape(n_samples, -1, n_feat)
            optimal_noise = noise_list[max_elbo, torch.arange(n_batch * n_seq)]
            return optimal_noise.reshape(n_batch, n_seq, n_feat)

    def forward(self, x0: torch.Tensor, x1: torch.Tensor, transop: nn.Module, curr_iter=0):
        if self.training:
            self.thresh_warmup += 5.0e-5
            if self.thresh_warmup > 1.0:
                self.thresh_warmup = 1.0

<<<<<<< HEAD
        encoder_params, prior_params, hyperprior_params = self.get_distribution_params(x0, x1, transop.psi.detach())
=======
        encoder_params, prior_params, hyperprior_params = self.get_distribution_params(x0, x1, transop.psi, curr_iter)
>>>>>>> 24051987

        if self.vi_cfg.enable_fista_enc:
            samples = encoder_params["shift"]
        else:
            if self.vi_cfg.enable_max_sampling and curr_iter > self.vi_cfg.max_sample_start_iter:
                noise = self.max_elbo_sample(encoder_params, transop.psi.detach(), x0, x1)
            else:
                noise = draw_noise_samples(self.vi_cfg.distribution, encoder_params["shift"].shape, x0.device)
            samples = reparameterize(
                self.vi_cfg.distribution, encoder_params, noise, self.thresh_warmup * self.lambda_prior
            )

        return DistributionData(encoder_params, prior_params, hyperprior_params, samples)<|MERGE_RESOLUTION|>--- conflicted
+++ resolved
@@ -229,11 +229,7 @@
             if self.thresh_warmup > 1.0:
                 self.thresh_warmup = 1.0
 
-<<<<<<< HEAD
-        encoder_params, prior_params, hyperprior_params = self.get_distribution_params(x0, x1, transop.psi.detach())
-=======
-        encoder_params, prior_params, hyperprior_params = self.get_distribution_params(x0, x1, transop.psi, curr_iter)
->>>>>>> 24051987
+        encoder_params, prior_params, hyperprior_params = self.get_distribution_params(x0, x1, transop.psi.detach(), curr_iter)
 
         if self.vi_cfg.enable_fista_enc:
             samples = encoder_params["shift"]
